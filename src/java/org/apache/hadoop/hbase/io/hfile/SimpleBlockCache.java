--- conflicted
+++ resolved
@@ -6,15 +6,9 @@
  * "License"); you may not use this file except in compliance with the
  * License.
  * You may obtain a copy of the License at
-<<<<<<< HEAD
- *
- * http://www.apache.org/licenses/LICENSE-2.0
- *
-=======
  * 
  * http://www.apache.org/licenses/LICENSE-2.0
  * 
->>>>>>> bd5f693b
  * Unless required by applicable law or agreed to in writing, software
  * distributed under the License is distributed on an "AS IS" BASIS, WITHOUT
  * WARRANTIES OR CONDITIONS OF ANY KIND, either express or implied. See the
@@ -42,19 +36,19 @@
       this.blockId = blockId;
     }
   }
-  private Map<String,Ref> cache =
+  private Map<String,Ref> cache = 
     new HashMap<String,Ref>();
 
   private ReferenceQueue q = new ReferenceQueue();
   public int dumps = 0;
-
+  
   /**
    * Constructor
    */
   public SimpleBlockCache() {
     super();
   }
-
+  
   void processQueue() {
     Ref r;
     while ( (r = (Ref)q.poll()) != null) {
@@ -83,7 +77,7 @@
     cache.put(blockName, new Ref(blockName, buf, q));
   }
 
-  public synchronized void cacheBlock(String blockName, ByteBuffer buf,
+  public synchronized void cacheBlock(String blockName, ByteBuffer buf, 
       boolean inMemory) {
     cache.put(blockName, new Ref(blockName, buf, q));
   }
